# This is a collection of strategies for extracting information about a
# resource. At a minimum it tries to extract the artist name and a canonical
# URL to download the image from. But it can also be used to normalize a URL
# for use with the artist finder.
#
# Design Principles
#
# In general you should minimize state. You can safely assume that <tt>url</tt>
# and <tt>referer_url</tt> will not change over the lifetime of an instance,
# so you can safely memoize methods and their results. A common pattern is
# conditionally making an external API call and parsing its response. You should
# make this call on demand and memoize the response.

module Sources
  module Strategies
    class Base
      class DownloadError < StandardError; end

      attr_reader :url, :referer_url, :urls, :parsed_url, :parsed_referer, :parsed_urls

      extend Memoist

      # Should return true if all prerequisites for using the strategy are met.
      # Return false if the strategy requires api keys that have not been configured.
      def self.enabled?
        true
      end

      # * <tt>url</tt> - Should point to a resource suitable for
      #   downloading. This may sometimes point to the binary file.
      #   It may also point to the artist's profile page, in cases
      #   where this class is being used to normalize artist urls.
      #   Implementations should be smart enough to detect this and
      #   behave accordingly.
      # * <tt>referer_url</tt> - Sometimes the HTML page cannot be
      #   determined from <tt>url</tt>. You should generally pass in a
      #   <tt>referrer_url</tt> so the strategy can discover the HTML
      #   page and other information.
      def initialize(url, referer_url = nil)
        @url = url.to_s
        @referer_url = referer_url&.to_s
        @urls = [@url, @referer_url].select(&:present?)

        @parsed_url = Addressable::URI.heuristic_parse(url) rescue nil
        @parsed_referer = Addressable::URI.heuristic_parse(referer_url) rescue nil
        @parsed_urls = [parsed_url, parsed_referer].select(&:present?)
      end

      # Should return true if this strategy should be used. By default, checks
      # if the main url belongs to any of the domains associated with this site.
      def match?
        return false if parsed_url.nil?
        parsed_url.domain.in?(domains)
      end

      # The list of base domains belonging to this site. Subdomains are
      # automatically included (i.e. "pixiv.net" matches "fanbox.pixiv.net").
      def domains
        []
      end

      def site_name
        host = Addressable::URI.heuristic_parse(url)&.host

        # XXX should go in dedicated strategies.
        case host
        when /amazon\.(com|jp|co\.jp)\z/i
          "Amazon"
        when /ask\.fm\z/i
          "Ask.fm"
        when /bcy\.net\z/i
          "BCY"
        when /booth\.pm\z/i
          "Booth.pm"
        when /circle\.ms\z/i
          "Circle.ms"
        when /dlsite\.(com|net)\z/i
          "DLSite"
        when /doujinshi\.mugimugi\.org\z/i, /doujinshi\.org\z/i
          "Doujinshi.org"
        when /erogamescape\.dyndns\.org\z/i
          "Erogamescape"
        when /facebook\.com\z/i
          "Facebook"
        when /fantia\.jp\z/i
          "Fantia"
        when /fc2\.com\z/i
          "FC2"
        when /gumroad\.com\z/i
          "Gumroad"
        when /instagram\.com\z/i
          "Instagram"
        when /ko-fi\.com\z/i
          "Ko-fi"
        when /livedoor\.(jp|com)\z/i
          "Livedoor"
        when /lofter\.com\z/i
          "Lofter"
        when /mangaupdates\.com\z/i
          "Mangaupdates"
        when /melonbooks\.co\.jp\z/i
          "Melonbooks"
        when /mihuashi\.com\z/i
          "Mihuashi"
        when /mixi\.jp\z/i
          "Mixi.jp"
        when /patreon\.com\z/i
          "Patreon"
        when /piapro\.jp\z/i
          "Piapro.jp"
        when /picarto\.tv\z/i
          "Picarto"
        when /privatter\.net\z/i
          "Privatter"
<<<<<<< HEAD
=======
        when /sakura\.ne\.jp\z/i
          "Sakura.ne.jp"
        when /stickam\.jp\z/i
          "Stickam"
        when /skeb\.jp\z/i
          "Skeb"
>>>>>>> 66af4986
        when /tinami\.com\z/i
          "Tinami"
        when /toranoana\.(jp|shop)\z/i
          "Toranoana"
        when /twitch\.tv\z/i
          "Twitch"
        when /wikipedia\.org\z/i
          "Wikipedia"
        when /youtube\.com\z/i
          "Youtube"
        else
          host
        end
      rescue Addressable::URI::InvalidURIError
        nil
      end

      # Whatever <tt>url</tt> is, this method should return the direct links
      # to the canonical binary files. It should not be an HTML page. It should
      # be a list of JPEG, PNG, GIF, WEBM, MP4, ZIP, etc. It is what the
      # downloader will fetch and save to disk.
      def image_urls
        raise NotImplementedError
      end

      def image_url
        image_urls.first
      end

      # A smaller representation of the image that's suitable for
      # displaying previews.
      def preview_urls
        image_urls
      end

      def preview_url
        preview_urls.first
      end

      # Whatever <tt>url</tt> is, this method should return a link to the HTML
      # page containing the resource. It should not be a binary file. It will
      # eventually be assigned as the source for the post, but it does not
      # represent what the downloader will fetch.
      def page_url
        nil
      end

      # This will be the url stored in posts. Typically this is the page
      # url, but on some sites it may be preferable to store the image url.
      def canonical_url
        page_url || image_url
      end

      # A name to suggest as the artist's tag name when creating a new artist.
      # This should usually be the artist's account name.
      def tag_name
        artist_name
      end

      # The artists's primary name. If an artist has both a display name and an
      # account name, this should be the display name.
      def artist_name
        nil
      end

      # A list of all names associated with the artist. These names will be suggested
      # as other names when creating a new artist.
      def other_names
        [artist_name, tag_name].compact.uniq
      end

      # A link to the artist's profile page on the site.
      def profile_url
        nil
      end

      # A list of all profile urls associated with the artist. These urls will
      # be suggested when creating a new artist.
      def profile_urls
        [profile_url].compact
      end

      def artist_commentary_title
        nil
      end

      def artist_commentary_desc
        nil
      end

      # Subclasses should merge in any required headers needed to access resources
      # on the site.
      def headers
        {}
      end

      # Returns the size of the image resource without actually downloading the file.
      def remote_size
        response = http_downloader.head(image_url)
        return nil unless response.status == 200 && response.content_length.present?

        response.content_length.to_i
      end
      memoize :remote_size

      # Download the file at the given url, or at the main image url by default.
      def download_file!(download_url = image_url)
        raise DownloadError, "Download failed: couldn't find download url for #{url}" if download_url.blank?
        response, file = http_downloader.download_media(download_url)
        raise DownloadError, "Download failed: #{download_url} returned error #{response.status}" if response.status != 200
        file
      end

      # A http client for API requests.
      def http
        Danbooru::Http.new.public_only
      end
      memoize :http

      # A http client for downloading files.
      def http_downloader
        http.timeout(30).max_size(Danbooru.config.max_file_size).use(:spoof_referrer).use(:unpolish_cloudflare)
      end
      memoize :http_downloader

      # The url to use for artist finding purposes. This will be stored in the
      # artist entry. Normally this will be the profile url.
      def normalize_for_artist_finder
        profile_url.presence || url
      end

      # Given a post/image url, this is the normalized url that will be displayed in a post's page in its stead.
      # This function should never make any network call, even indirectly. Return nil to never normalize.
      def normalize_for_source
        nil
      end

      def artists
        ArtistFinder.find_artists(normalize_for_artist_finder.to_s)
      end

      # A new artist entry with suggested defaults for when the artist doesn't
      # exist. Used in Artist.new_with_defaults to prefill the new artist form.
      def new_artist
        Artist.new(
          name: tag_name,
          other_names: other_names,
          url_string: profile_urls.join("\n")
        )
      end

      def file_url
        image_url
      end

      def data
        {}
      end

      def tags
        (@tags || []).uniq
      end

      def normalized_tags
        tags.map { |tag, _url| normalize_tag(tag) }.sort.uniq
      end

      def normalize_tag(tag)
        WikiPage.normalize_other_name(tag).downcase
      end

      def translated_tags
        translated_tags = normalized_tags.flat_map(&method(:translate_tag)).uniq.sort
        translated_tags.reject(&:artist?)
      end

      # Given a tag from the source site, should return an array of corresponding Danbooru tags.
      def translate_tag(untranslated_tag)
        return [] if untranslated_tag.blank?

        translated_tag_names = WikiPage.active.other_names_include(untranslated_tag).uniq.pluck(:title)
        translated_tag_names = TagAlias.to_aliased(translated_tag_names)
        translated_tags = Tag.where(name: translated_tag_names)

        if translated_tags.empty?
          normalized_name = TagAlias.to_aliased([Tag.normalize_name(untranslated_tag)])
          translated_tags = Tag.nonempty.where(name: normalized_name)
        end

        translated_tags
      end

      def dtext_artist_commentary_title
        self.class.to_dtext(artist_commentary_title)
      end

      def dtext_artist_commentary_desc
        self.class.to_dtext(artist_commentary_desc)
      end

      # A search query that should return any posts that were previously
      # uploaded from the same source. These may be duplicates, or they may be
      # other posts from the same gallery.
      def related_posts_search_query
        "source:#{canonical_url}"
      end

      def related_posts(limit = 5)
        Post.system_tag_match(related_posts_search_query).paginate(1, limit: limit)
      end
      memoize :related_posts

      # A hash containing the results of any API calls made by the strategy. For debugging purposes only.
      def api_response
        nil
      end

      def to_h
        {
          :artist => {
            :name => artist_name,
            :tag_name => tag_name,
            :other_names => other_names,
            :profile_url => profile_url,
            :profile_urls => profile_urls
          },
          :artists => artists.as_json(include: :sorted_urls),
          :image_url => image_url,
          :image_urls => image_urls,
          :preview_url => preview_url,
          :preview_urls => preview_urls,
          :page_url => page_url,
          :canonical_url => canonical_url,
          :normalized_for_artist_finder_url => normalize_for_artist_finder,
          :tags => tags,
          :normalized_tags => normalized_tags,
          :translated_tags => translated_tags,
          :artist_commentary => {
            :title => artist_commentary_title,
            :description => artist_commentary_desc,
            :dtext_title => dtext_artist_commentary_title,
            :dtext_description => dtext_artist_commentary_desc
          },
          :api_response => api_response.to_h
        }
      end

      def to_json(*_args)
        to_h.to_json
      end

      def http_exists?(url)
        http_downloader.head(url).status.success?
      end

      # Convert commentary to dtext by stripping html tags. Sites can override
      # this to customize how their markup is translated to dtext.
      def self.to_dtext(text)
        text = text.to_s
        text = Rails::Html::FullSanitizer.new.sanitize(text, encode_special_chars: false)
        text = CGI.unescapeHTML(text)
        text
      end
    end
  end
end<|MERGE_RESOLUTION|>--- conflicted
+++ resolved
@@ -112,15 +112,12 @@
           "Picarto"
         when /privatter\.net\z/i
           "Privatter"
-<<<<<<< HEAD
-=======
         when /sakura\.ne\.jp\z/i
           "Sakura.ne.jp"
         when /stickam\.jp\z/i
           "Stickam"
         when /skeb\.jp\z/i
           "Skeb"
->>>>>>> 66af4986
         when /tinami\.com\z/i
           "Tinami"
         when /toranoana\.(jp|shop)\z/i
